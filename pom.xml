--- conflicted
+++ resolved
@@ -258,11 +258,7 @@
         <dependency>
             <groupId>com.conveyal</groupId>
             <artifactId>gtfs-lib</artifactId>
-<<<<<<< HEAD
-            <version>4.0.1-SNAPSHOT</version>
-=======
             <version>4.1.0</version>
->>>>>>> 3e47cec6
         </dependency>
 
         <!-- Used for data-tools application database -->
