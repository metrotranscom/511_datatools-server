<?xml version="1.0" encoding="UTF-8"?>
<project xmlns="http://maven.apache.org/POM/4.0.0"
         xmlns:xsi="http://www.w3.org/2001/XMLSchema-instance"
         xsi:schemaLocation="http://maven.apache.org/POM/4.0.0 http://maven.apache.org/xsd/maven-4.0.0.xsd">
    <modelVersion>4.0.0</modelVersion>

    <groupId>com.conveyal</groupId>
    <artifactId>datatools-server</artifactId>
    <version>3.1.0-SNAPSHOT</version>

    <!-- Define where the source code for project lives -->
    <scm>
        <connection>scm:git:https://github.com/conveyal/datatools-server.git</connection>
        <developerConnection>scm:git:ssh://git@github.com/conveyal/datatools-server.git</developerConnection>
        <url>https://github.com/conveyal/datatools-server.git</url>
    </scm>

    <!-- Define where the artifacts produced by this build will be deployed -->
    <distributionManagement>
        <repository>
            <!-- Also used as snapshotRepository by default -->
            <id>conveyal-maven-repo</id>
            <name>Conveyal Maven Repository</name>
            <url>s3://maven.conveyal.com/</url>
        </repository>
    </distributionManagement>

    <build>
        <plugins>
            <plugin>
                <groupId>org.apache.maven.plugins</groupId>
                <artifactId>maven-shade-plugin</artifactId>
                <version>2.2</version>
                <executions>
                    <execution>
                        <phase>package</phase>
                        <goals><goal>shade</goal></goals>
                        <configuration>
                            <finalName>dt-${git.commit.id.describe}</finalName>
                            <transformers>
                                <transformer implementation="org.apache.maven.plugins.shade.resource.ManifestResourceTransformer">
                                    <manifestEntries>
                                        <Main-Class>com.conveyal.datatools.manager.DataManager</Main-Class>
                                    </manifestEntries>
                                </transformer>

                                <!-- files overwrite each other and geotools does not function without this.
                                         http://docs.geotools.org/latest/userguide/faq.html#how-do-i-create-an-executable-jar-for-my-geotools-app -->
                                <transformer implementation="org.apache.maven.plugins.shade.resource.ServicesResourceTransformer" />
                            </transformers>

                            <!-- signature files from included jars cause problems: http://stackoverflow.com/questions/999489 -->
                            <filters>
                                <filter>
                                    <artifact>*:*</artifact>
                                    <excludes>
                                        <exclude>META-INF/*.SF</exclude>
                                        <exclude>META-INF/*.DSA</exclude>
                                        <exclude>META-INF/*.RSA</exclude>
                                    </excludes>
                                </filter>
                            </filters>
                        </configuration>
                    </execution>
                </executions>
            </plugin>
            <plugin>
                <groupId>org.apache.maven.plugins</groupId>
                <artifactId>maven-compiler-plugin</artifactId>
                <version>3.7.0</version>
                <configuration>
                    <source>1.8</source>
                    <target>1.8</target>
                </configuration>
            </plugin>
            <plugin>
                <groupId>pl.project13.maven</groupId>
                <artifactId>git-commit-id-plugin</artifactId>
                <version>2.2.1</version>
                <executions>
                    <execution>
                        <goals>
                            <goal>revision</goal>
                        </goals>
                    </execution>
                </executions>
                <configuration>
                    <dotGitDirectory>${project.basedir}/.git</dotGitDirectory>
                </configuration>
            </plugin>
        </plugins>

        <!-- "Wagon" necessary for uploading/deploying artifacts to the Conveyal Maven repo on Amazon S3. -->
        <extensions>
            <extension>
                <groupId>org.kuali.maven.wagons</groupId>
                <artifactId>maven-s3-wagon</artifactId>
                <version>1.2.1</version>
            </extension>
        </extensions>

    </build>
    <repositories>
        <!-- Hack to force maven to check central first. Maven central is inherited from the superpom,
             but ends up at the end of the list. Though most of the time the artifact is in central,
             Maven tries to download from every other repository and fails before checking central.
             Do not change the id from central2 to central, otherwise the entry will be ignored. -->
        <repository>
            <id>central2</id>
            <name>check central first to avoid a lot of not found warnings</name>
            <url>https://repo1.maven.org/maven2</url>
            <snapshots>
                <enabled>true</enabled>
                <updatePolicy>always</updatePolicy>
            </snapshots>
        </repository>
        <repository>
            <id>conveyal</id>
            <name>conveyal</name>
            <url>https://maven.conveyal.com</url>
            <snapshots>
                <enabled>true</enabled>
                <updatePolicy>always</updatePolicy>
            </snapshots>
        </repository>
        <repository>
            <id>osgeo</id>
            <name>Open Source Geospatial Foundation Repository</name>
            <url>http://download.osgeo.org/webdav/geotools/</url>
            <snapshots>
                <enabled>true</enabled>
                <updatePolicy>always</updatePolicy>
            </snapshots>
        </repository>
        <repository>
            <id>sonatype</id>
            <name>sonatype snapshots</name>
            <url>https://oss.sonatype.org/content/repositories/snapshots/</url>
            <snapshots>
                <enabled>true</enabled>
                <updatePolicy>always</updatePolicy>
            </snapshots>
        </repository>
        <repository>
            <id>boundless</id>
            <name>Boundless Maven Repository</name>
            <url>https://repo.boundlessgeo.com/main</url>
            <snapshots>
                <enabled>true</enabled>
                <updatePolicy>always</updatePolicy>
            </snapshots>
        </repository>
    </repositories>

    <dependencies>
        <dependency>
            <groupId>com.sparkjava</groupId>
            <artifactId>spark-core</artifactId>
            <version>2.5</version>
        </dependency>

        <dependency>
            <groupId>org.slf4j</groupId>
            <artifactId>slf4j-api</artifactId>
            <version>1.7.12</version>
        </dependency>

        <dependency>
            <groupId>ch.qos.logback</groupId>
            <artifactId>logback-classic</artifactId>
            <version>1.1.3</version>
        </dependency>

        <dependency>
            <groupId>org.mapdb</groupId>
            <artifactId>mapdb</artifactId>
            <version>1.0.8</version>
        </dependency>

        <dependency>
            <groupId>org.eclipse.persistence</groupId>
            <artifactId>javax.persistence</artifactId>
            <version>2.1.0</version>
        </dependency>

        <dependency>
            <groupId>com.conveyal</groupId>
            <artifactId>gtfs-lib</artifactId>
<<<<<<< HEAD
            <version>3.2.0-SNAPSHOT</version>
=======
            <version>3.2.0</version>
>>>>>>> 17354e58
        </dependency>

        <dependency>
            <groupId>org.mongodb</groupId>
            <artifactId>mongodb-driver</artifactId>
            <version>3.5.0</version>
        </dependency>

        <dependency>
            <groupId>com.google.guava</groupId>
            <artifactId>guava</artifactId>
            <version>18.0</version>
        </dependency>

        <dependency>
            <groupId>com.conveyal</groupId>
            <artifactId>r5</artifactId>
            <version>2.0.0</version>
        </dependency>

        <dependency>
            <groupId>com.amazonaws</groupId>
            <artifactId>aws-java-sdk-s3</artifactId>
            <version>1.11.172</version>
        </dependency>
        <dependency>
            <groupId>com.amazonaws</groupId>
            <artifactId>aws-java-sdk</artifactId>
            <version>1.11.172</version>
        </dependency>
        <dependency>
            <groupId>com.fasterxml.jackson.dataformat</groupId>
            <artifactId>jackson-dataformat-yaml</artifactId>
            <version>2.5.4</version>
        </dependency>

        <dependency>
            <groupId>org.geotools</groupId>
            <artifactId>gt-geojson</artifactId>
            <version>14.3</version>
        </dependency>

        <dependency>
            <groupId>com.sparkpost</groupId>
            <artifactId>sparkpost-lib</artifactId>
            <version>0.15</version>
        </dependency>

        <dependency>
            <groupId>net.sf.trove4j</groupId>
            <artifactId>trove4j</artifactId>
            <version>3.0.3</version>
        </dependency>

        <dependency>
            <groupId>org.geotools</groupId>
            <artifactId>gt-shapefile</artifactId>
            <version>14.0</version>
        </dependency>

        <dependency>
            <groupId>com.conveyal</groupId>
            <artifactId>jackson2-geojson</artifactId>
            <version>0.8</version>
        </dependency>

        <dependency>
            <groupId>com.fasterxml.jackson.datatype</groupId>
            <artifactId>jackson-datatype-jsr310</artifactId>
            <version>2.6.1</version>
        </dependency>

        <dependency>
            <groupId>commons-io</groupId>
            <artifactId>commons-io</artifactId>
            <version>2.4</version>
        </dependency>
        <dependency>
            <groupId>junit</groupId>
            <artifactId>junit</artifactId>
            <version>4.12</version>
            <scope>test</scope>
        </dependency>


        <!-- https://mvnrepository.com/artifact/org.openstreetmap.osmosis/osmosis-core -->
        <!--<dependency>-->
            <!--<groupId>org.openstreetmap.osmosis</groupId>-->
            <!--<artifactId>osmosis-core</artifactId>-->
            <!--<version>0.45</version>-->
        <!--</dependency>-->

    </dependencies>

</project><|MERGE_RESOLUTION|>--- conflicted
+++ resolved
@@ -186,11 +186,7 @@
         <dependency>
             <groupId>com.conveyal</groupId>
             <artifactId>gtfs-lib</artifactId>
-<<<<<<< HEAD
-            <version>3.2.0-SNAPSHOT</version>
-=======
             <version>3.2.0</version>
->>>>>>> 17354e58
         </dependency>
 
         <dependency>
