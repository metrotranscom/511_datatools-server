package com.conveyal.datatools;

import com.conveyal.datatools.manager.DataManager;
import org.junit.BeforeClass;
import org.slf4j.Logger;
import org.slf4j.LoggerFactory;
import org.yaml.snakeyaml.Yaml;

import java.io.File;
import java.io.FileInputStream;
import java.io.FileWriter;
import java.io.IOException;
import java.util.ArrayList;
import java.util.List;
import java.util.Map;

import static com.conveyal.datatools.TestUtils.isCi;

/**
 * Created by landon on 2/24/17.
 */
public abstract class DatatoolsTest {
    private static final Logger LOG = LoggerFactory.getLogger(DatatoolsTest.class);
    private static boolean setUpIsDone = false;
    private static final Yaml yaml = new Yaml();

<<<<<<< HEAD
    @BeforeAll
    public static void setUp() throws Exception {
=======
    @BeforeClass
    public static void setUp() {
>>>>>>> 566e4da3
        if (setUpIsDone) {
            return;
        }
        LOG.info("DatatoolsTest setup");

        if (isCi()) {
            LOG.info("Setting up server in CI environment");

            // first make sure all the necessary environment varaibles are defined
            String[] requiredEnvVars = {
                "AUTH0_CLIENT_ID",
                "AUTH0_DOMAIN",
                "AUTH0_SECRET",
                "AUTH0_TOKEN",
                "OSM_VEX",
                "SPARKPOST_EMAIL",
                "SPARKPOST_KEY",
                "S3_BUCKET",
                "TRANSITFEEDS_KEY"
            };

            List<String> missingVars = new ArrayList<>();
            for (String requiredEnvVar : requiredEnvVars) {
                if (System.getenv(requiredEnvVar) == null) {
                    missingVars.add(requiredEnvVar);
                }
            }

            if (missingVars.size() > 0) {
                throw new Exception(
                    String.format(
                        "Required environment variables missing: %s",
                        String.join(", ", missingVars)
                    )
                );
            }

            // create config files based off of default files plus some sensitive environment
            // variables

            // load template file contents
            LOG.info("Loading YAML config templates");
            String envTemplateFile = "configurations/default/env.yml.tmp";

            Map envConfig = yaml.load(
                new FileInputStream(new File(envTemplateFile))
            );

            String serverTemplateFile = "configurations/default/server.yml.tmp";
            Map serverConfig = yaml.load(
                new FileInputStream(new File(serverTemplateFile))
            );

            // write sensitive info to the config files
            // env.yml
            String[] envVars = {
                "AUTH0_CLIENT_ID",
                "AUTH0_DOMAIN",
                "AUTH0_SECRET",
                "AUTH0_TOKEN",
                "OSM_VEX",
                "SPARKPOST_KEY",
                "SPARKPOST_EMAIL"
            };
            for (String envVar : envVars) {
                envConfig.put(envVar, System.getenv(envVar));
            }

            // server.yml
            String s3Bucket = System.getenv("S3_BUCKET");
            String transitFeedsKey = System.getenv("TRANSITFEEDS_KEY");

            Map applicationConfig = (Map) serverConfig.get("application");
            Map extensionsConfig = (Map) serverConfig.get("extensions");
            Map applicationDataConfig = (Map) applicationConfig.get("data");
            Map transitFeedsConfig = (Map) extensionsConfig.get("transitfeeds");

            applicationConfig.put("assets_bucket", s3Bucket);
            applicationDataConfig.put("gtfs_s3_bucket", s3Bucket);
            transitFeedsConfig.put("key", transitFeedsKey);

            // write files to disk
            LOG.info("Writing YAML config files");
            yaml.dump(envConfig, new FileWriter("configurations/default/env.yml"));
            yaml.dump(serverConfig, new FileWriter("configurations/default/server.yml"));
        }

        // This test (and all those that depend on it) assume that the env.yml and server.yml
        // files have been properly configured.  In a CI environment, these files are setup
        // automatically, but the setup must be done manually locally.
        String[] args = {"configurations/default/env.yml", "configurations/default/server.yml"};
        
        // fail this test and others if the above files do not exist
        for (String arg : args) {
            File f = new File(arg);
            if (!f.exists() || f.isDirectory()) {
                throw new Exception(String.format("Required config file %s does not exist!"));
            }
        }

        LOG.info("Starting server");
        try {
            DataManager.main(args);
            setUpIsDone = true;
        } catch (IOException e) {
            e.printStackTrace();
        }
    }
}<|MERGE_RESOLUTION|>--- conflicted
+++ resolved
@@ -24,13 +24,8 @@
     private static boolean setUpIsDone = false;
     private static final Yaml yaml = new Yaml();
 
-<<<<<<< HEAD
-    @BeforeAll
-    public static void setUp() throws Exception {
-=======
     @BeforeClass
     public static void setUp() {
->>>>>>> 566e4da3
         if (setUpIsDone) {
             return;
         }
@@ -122,7 +117,7 @@
         // files have been properly configured.  In a CI environment, these files are setup
         // automatically, but the setup must be done manually locally.
         String[] args = {"configurations/default/env.yml", "configurations/default/server.yml"};
-        
+
         // fail this test and others if the above files do not exist
         for (String arg : args) {
             File f = new File(arg);
