package com.conveyal.datatools.manager.controllers.api;

import com.conveyal.datatools.DatatoolsTest;
<<<<<<< HEAD
import com.conveyal.datatools.UnitTest;
=======
import com.conveyal.datatools.manager.DataManager;
>>>>>>> 566e4da3
import com.fasterxml.jackson.databind.JsonNode;
import com.fasterxml.jackson.databind.ObjectMapper;
import org.junit.BeforeClass;
import org.junit.Test;

import java.io.IOException;

import static io.restassured.RestAssured.given;
import static org.hamcrest.MatcherAssert.assertThat;
import static org.hamcrest.Matchers.equalTo;

public class AppInfoControllerTest extends UnitTest {
    /**
     * Prepare and start a testing-specific web server
     */
<<<<<<< HEAD
    @BeforeAll
    public static void setUp() throws Exception {
=======
    @BeforeClass
    public static void setUp() {
>>>>>>> 566e4da3
        // start server if it isn't already running
        DatatoolsTest.setUp();
    }

    /**
     * Make sure the app info endpoint can load and return expected data.
     */
    @Test
    public void canReturnAppInfo() throws IOException {
        String jsonString = given()
            .port(DataManager.PORT)
            .get("/api/manager/public/appinfo")
        .then()
            // make sure the repoUrl matches what is found in the pom.xml
            .body("repoUrl", equalTo("https://github.com/conveyal/datatools-server.git"))
            .extract().response().asString();

        // parse the json and make sure the commit is the length of characters that a commit hash would be
        ObjectMapper mapper = new ObjectMapper();
        JsonNode json = mapper.readTree(jsonString);
        assertThat(json.get("commit").asText().length(), equalTo(40));
    }
}<|MERGE_RESOLUTION|>--- conflicted
+++ resolved
@@ -1,11 +1,7 @@
 package com.conveyal.datatools.manager.controllers.api;
 
 import com.conveyal.datatools.DatatoolsTest;
-<<<<<<< HEAD
-import com.conveyal.datatools.UnitTest;
-=======
 import com.conveyal.datatools.manager.DataManager;
->>>>>>> 566e4da3
 import com.fasterxml.jackson.databind.JsonNode;
 import com.fasterxml.jackson.databind.ObjectMapper;
 import org.junit.BeforeClass;
@@ -21,13 +17,8 @@
     /**
      * Prepare and start a testing-specific web server
      */
-<<<<<<< HEAD
-    @BeforeAll
-    public static void setUp() throws Exception {
-=======
     @BeforeClass
     public static void setUp() {
->>>>>>> 566e4da3
         // start server if it isn't already running
         DatatoolsTest.setUp();
     }
