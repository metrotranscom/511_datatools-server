--- conflicted
+++ resolved
@@ -34,22 +34,15 @@
      */
     @JsonProperty
     public String getFeedVersionId () {
-<<<<<<< HEAD
         return result == null ? null : result.id;
-=======
         // Feed version result is null unless (and until) fetch is successful.
         return result != null ? result.id : null;
->>>>>>> 2d70c92a
     }
 
     @JsonProperty
     public String getFeedSourceId () {
-<<<<<<< HEAD
-        return result == null ? null : result.parentFeedSource().id;
-=======
         // Feed version result is null unless (and until) fetch is successful.
         return result != null ? result.parentFeedSource().id : null;
->>>>>>> 2d70c92a
     }
 
     @Override
