--- conflicted
+++ resolved
@@ -73,16 +73,12 @@
 
     public String projectId;
 
-<<<<<<< HEAD
     private ObjectMapper otpConfigMapper = new ObjectMapper().setSerializationInclusion(Include.NON_NULL);
 
-    @JsonProperty("project")
-=======
     /**
      * Get parent project for deployment. Note: at one point this was a JSON property of this class, but severe
      * performance issues prevent this field from scaling to be fetched/assigned to a large collection of deployments.
      */
->>>>>>> 3ac5c3d4
     public Project parentProject() {
         return Persistence.projects.getById(projectId);
     }
