package com.conveyal.datatools.manager;

import com.bugsnag.Bugsnag;
import com.conveyal.datatools.common.status.MonitorableJob;
import com.conveyal.datatools.common.utils.CorsFilter;
import com.conveyal.datatools.editor.controllers.EditorLockController;
import com.conveyal.datatools.editor.controllers.api.EditorControllerImpl;
import com.conveyal.datatools.editor.controllers.api.SnapshotController;
import com.conveyal.datatools.manager.auth.Auth0Connection;
import com.conveyal.datatools.manager.controllers.DumpController;
import com.conveyal.datatools.manager.controllers.api.DeploymentController;
import com.conveyal.datatools.manager.controllers.api.FeedSourceController;
import com.conveyal.datatools.manager.controllers.api.FeedVersionController;
import com.conveyal.datatools.manager.controllers.api.GtfsPlusController;
import com.conveyal.datatools.manager.controllers.api.NoteController;
import com.conveyal.datatools.manager.controllers.api.OrganizationController;
import com.conveyal.datatools.manager.controllers.api.ProjectController;
import com.conveyal.datatools.manager.controllers.api.RegionController;
import com.conveyal.datatools.manager.controllers.api.AppInfoController;
import com.conveyal.datatools.manager.controllers.api.StatusController;
import com.conveyal.datatools.manager.controllers.api.UserController;
import com.conveyal.datatools.manager.extensions.ExternalFeedResource;
import com.conveyal.datatools.manager.extensions.mtc.MtcFeedResource;
import com.conveyal.datatools.manager.extensions.transitfeeds.TransitFeedsFeedResource;
import com.conveyal.datatools.manager.extensions.transitland.TransitLandFeedResource;
import com.conveyal.datatools.manager.jobs.FeedUpdater;
import com.conveyal.datatools.manager.models.Project;
import com.conveyal.datatools.manager.persistence.FeedStore;
import com.conveyal.datatools.manager.persistence.Persistence;
import com.conveyal.datatools.manager.persistence.TransportNetworkCache;
import com.conveyal.gtfs.GTFS;
import com.conveyal.gtfs.GraphQLMain;
import com.conveyal.gtfs.loader.Table;
import com.fasterxml.jackson.databind.JsonNode;
import com.fasterxml.jackson.databind.ObjectMapper;
import com.fasterxml.jackson.dataformat.yaml.YAMLFactory;
import com.google.common.io.Resources;
import org.apache.commons.io.Charsets;
import org.eclipse.jetty.util.ConcurrentHashSet;
import org.slf4j.Logger;
import org.slf4j.LoggerFactory;
import spark.utils.IOUtils;

import javax.sql.DataSource;
import java.io.File;
import java.io.FileInputStream;
import java.io.IOException;
import java.io.InputStream;
import java.net.URL;
import java.util.HashMap;
import java.util.Map;
import java.util.Properties;
import java.util.concurrent.ConcurrentHashMap;
import java.util.concurrent.Executor;
import java.util.concurrent.Executors;
import java.util.concurrent.ScheduledExecutorService;
import java.util.concurrent.ScheduledFuture;

import static com.conveyal.datatools.common.utils.SparkUtils.haltWithMessage;
import static com.conveyal.datatools.common.utils.SparkUtils.logRequest;
import static com.conveyal.datatools.common.utils.SparkUtils.logResponse;
import static spark.Spark.after;
import static spark.Spark.before;
import static spark.Spark.exception;
import static spark.Spark.get;
import static spark.Spark.port;

/**
 * This is the singleton where the application is initialized. It currently stores a number of static fields which are
 * referenced throughout the application.
 */
public class DataManager {
    private static final Logger LOG = LoggerFactory.getLogger(DataManager.class);

    // These fields hold YAML files that represent the server configuration.
    private static JsonNode envConfig;
    private static JsonNode serverConfig;

    // These fields hold YAML files that represent the GTFS and GTFS+ specifications.
    public static JsonNode gtfsPlusConfig;
    public static JsonNode gtfsConfig;

    // Contains the config-enabled ExternalFeedResource objects that define connections to third-party feed indexes
    // (e.g., transit.land, TransitFeeds.com)
    // TODO: define type for ExternalFeedResource Strings
    public static final Map<String, ExternalFeedResource> feedResources = new HashMap<>();

    // Stores jobs underway by user ID.
    public static Map<String, ConcurrentHashSet<MonitorableJob>> userJobsMap = new ConcurrentHashMap<>();

    // Caches r5 transport networks for use in generating isochrones
    public static final TransportNetworkCache transportNetworkCache = new TransportNetworkCache();

    // Stores ScheduledFuture objects that kick off runnable tasks (e.g., fetch project feeds at 2:00 AM).
    public static Map<String, ScheduledFuture> autoFetchMap = new HashMap<>();
    // Scheduled executor that handles running scheduled jobs.
    public final static ScheduledExecutorService scheduler = Executors.newScheduledThreadPool(1);
    // ObjectMapper that loads in YAML config files
    private static final ObjectMapper yamlMapper = new ObjectMapper(new YAMLFactory());


    // Heavy executor should contain long-lived CPU-intensive tasks (e.g., feed loading/validation)
    public static Executor heavyExecutor = Executors.newFixedThreadPool(4);
    // light executor is for tasks for things that should finish quickly (e.g., email notifications)
    public static Executor lightExecutor = Executors.newSingleThreadExecutor();

    public static String feedBucket;
    public static String bucketFolder;

    public static String repoUrl;
    public static String commit = "";

    public static boolean useS3;
    private static final String API_PREFIX = "/api/manager/";
    private static final String GTFS_API_PREFIX = API_PREFIX + "secure/gtfs/";
    private static final String EDITOR_API_PREFIX = "/api/editor/";
    public static final String publicPath = "(" + API_PREFIX + "|" + EDITOR_API_PREFIX + ")public/.*";
    private static final String DEFAULT_ENV = "configurations/default/env.yml";
    private static final String DEFAULT_CONFIG = "configurations/default/server.yml";
    public static DataSource GTFS_DATA_SOURCE;

    public static void main(String[] args) throws IOException {

        initializeApplication(args);

        // initialize map of auto fetched projects
        for (Project project : Persistence.projects.getAll()) {
            if (project.autoFetchFeeds) {
                ScheduledFuture scheduledFuture = ProjectController.scheduleAutoFeedFetch(project, 1);
                autoFetchMap.put(project.id, scheduledFuture);
            }
        }

        registerRoutes();

        registerExternalResources();
    }

    static void initializeApplication(String[] args) throws IOException {
        // Load configuration files (env.yml and server.yml).
        loadConfig(args);
        loadProperties();

        getBugsnag();

        // FIXME: hack to statically load FeedStore
        LOG.info(FeedStore.class.getSimpleName());

        // Optionally set port for server. Otherwise, Spark defaults to 4567.
        if (getConfigProperty("application.port") != null) {
            port(Integer.parseInt(getConfigPropertyAsText("application.port")));
        }
        useS3 = "true".equals(getConfigPropertyAsText("application.data.use_s3_storage"));

        GTFS_DATA_SOURCE = GTFS.createDataSource(
            getConfigPropertyAsText("GTFS_DATABASE_URL"),
            getConfigPropertyAsText("GTFS_DATABASE_USER"),
            getConfigPropertyAsText("GTFS_DATABASE_PASSWORD")
        );

        feedBucket = getConfigPropertyAsText("application.data.gtfs_s3_bucket");
        bucketFolder = FeedStore.s3Prefix;

        // Initialize MongoDB storage
        Persistence.initialize();
    }

    /**
<<<<<<< HEAD
     * Convenience method to
     */
    public static Bugsnag getBugsnag() {
        String bugsnagKey = getConfigPropertyAsText("BUGSNAG_KEY");
        if (bugsnagKey != null) {
            return new Bugsnag(bugsnagKey);
        }
        return null;
=======
     * Load some properties files to obtain information about this project.
     * This method reads in two files:
     * - src/main/resources/.properties
     * - src/main/resources/git.properties
     *
     * The git.properties file is automatically generated by the commit-id-plugin.  If working with an existing copy of
     * the repo from an older commit, you may need to run `mvn package` to have the file get generated.
     */
    private static void loadProperties() {
        final Properties projectProperties = new Properties();
        InputStream projectPropertiesInputStream =
            DataManager.class.getClassLoader().getResourceAsStream(".properties");
        try {
            projectProperties.load(projectPropertiesInputStream);
            repoUrl = projectProperties.getProperty("repo_url");
        } catch (IOException e) {
            LOG.warn("could not read .properties file");
            e.printStackTrace();
        }

        final Properties gitProperties = new Properties();
        try {
            InputStream gitPropertiesInputStream =
                DataManager.class.getClassLoader().getResourceAsStream("git.properties");
            gitProperties.load(gitPropertiesInputStream);
            commit = gitProperties.getProperty("git.commit.id");
        } catch (Exception e) {
            LOG.warn("could not read git.properties file");
            e.printStackTrace();
        }
>>>>>>> 47c4a03c
    }

    /**
     * Register API routes with Spark. This register core application routes, any routes associated with optional
     * modules and sets other core routes (e.g., 404 response) and response headers (e.g., API content type is JSON).
     */
    static void registerRoutes() throws IOException {
        CorsFilter.apply();
        // Initialize GTFS GraphQL API service
        // FIXME: Add user permissions check to ensure user has access to feeds.
        GraphQLMain.initialize(GTFS_DATA_SOURCE, GTFS_API_PREFIX);
        // Register core API routes
        AppInfoController.register(API_PREFIX);
        ProjectController.register(API_PREFIX);
        FeedSourceController.register(API_PREFIX);
        FeedVersionController.register(API_PREFIX);
        RegionController.register(API_PREFIX);
        NoteController.register(API_PREFIX);
        StatusController.register(API_PREFIX);
        OrganizationController.register(API_PREFIX);

        // Register editor API routes
        if (isModuleEnabled("editor")) {

            SnapshotController.register(EDITOR_API_PREFIX);
            EditorLockController.register(EDITOR_API_PREFIX);

            String gtfs = IOUtils.toString(DataManager.class.getResourceAsStream("/gtfs/gtfs.yml"));
            gtfsConfig = yamlMapper.readTree(gtfs);
            new EditorControllerImpl(EDITOR_API_PREFIX, Table.AGENCY, DataManager.GTFS_DATA_SOURCE);
            new EditorControllerImpl(EDITOR_API_PREFIX, Table.CALENDAR, DataManager.GTFS_DATA_SOURCE);
            new EditorControllerImpl(EDITOR_API_PREFIX, Table.FARE_ATTRIBUTES, DataManager.GTFS_DATA_SOURCE);
            new EditorControllerImpl(EDITOR_API_PREFIX, Table.FEED_INFO, DataManager.GTFS_DATA_SOURCE);
            new EditorControllerImpl(EDITOR_API_PREFIX, Table.ROUTES, DataManager.GTFS_DATA_SOURCE);
            // NOTE: Patterns controller handles updates to nested tables shapes, pattern stops, and frequencies.
            new EditorControllerImpl(EDITOR_API_PREFIX, Table.PATTERNS, DataManager.GTFS_DATA_SOURCE);
            new EditorControllerImpl(EDITOR_API_PREFIX, Table.SCHEDULE_EXCEPTIONS, DataManager.GTFS_DATA_SOURCE);
            new EditorControllerImpl(EDITOR_API_PREFIX, Table.STOPS, DataManager.GTFS_DATA_SOURCE);
            new EditorControllerImpl(EDITOR_API_PREFIX, Table.TRIPS, DataManager.GTFS_DATA_SOURCE);
            // TODO: Add transfers.txt controller?
//            GisController.register(EDITOR_API_PREFIX);
        }

        // log all exceptions to system.out
        exception(Exception.class, (e, req, res) -> LOG.error("error", e));

        // module-specific controllers
        if (isModuleEnabled("deployment")) {
            DeploymentController.register(API_PREFIX);
        }
        if (isModuleEnabled("gtfsapi")) {
            // Check that update interval (in seconds) and use_extension are specified and initialize feedUpdater.
            if (hasConfigProperty("modules.gtfsapi.update_frequency") && hasConfigProperty("modules.gtfsapi.use_extension")) {
                String extensionType = getConfigPropertyAsText("modules.gtfsapi.use_extension");
                String extensionFeedBucket = getExtensionPropertyAsText(extensionType, "s3_bucket");
                String extensionBucketFolder = getExtensionPropertyAsText(extensionType, "s3_download_prefix");
                int updateFrequency = getConfigProperty("modules.gtfsapi.update_frequency").asInt();
                if (feedBucket != null && extensionBucketFolder != null) FeedUpdater.schedule(updateFrequency, extensionFeedBucket, extensionBucketFolder);
                else LOG.warn("FeedUpdater not initialized. S3 bucket and folder not provided.");
            }
        }
        if (isModuleEnabled("gtfsplus")) {
            GtfsPlusController.register(API_PREFIX);
            URL gtfsplus = DataManager.class.getResource("/gtfs/gtfsplus.yml");
            gtfsPlusConfig = yamlMapper.readTree(Resources.toString(gtfsplus, Charsets.UTF_8));
        }
        if (isModuleEnabled("user_admin")) {
            UserController.register(API_PREFIX);
        }
        if (isModuleEnabled("dump")) {
            DumpController.register("/");
        }
        before(EDITOR_API_PREFIX + "secure/*", ((request, response) -> {
            Auth0Connection.checkUser(request);
            Auth0Connection.checkEditPrivileges(request);
        }));


        before(API_PREFIX + "secure/*", (request, response) -> {
            if(request.requestMethod().equals("OPTIONS")) return;
            Auth0Connection.checkUser(request);
        });

        // FIXME: Add auth check for gtfs-api. This is tricky because it requires extracting the namespace argument from
        // the GraphQL query, which could be embedded in the query itself or in the variables JSON. We would then need
        // to check against both the snapshots and feed versions collections for the feed source ID to use in the
        // permissions check.
//        before(GTFS_API_PREFIX + "*", (request, response) -> {
//            Auth0Connection.checkGTFSPrivileges(request);
//        });

        // return "application/json" for all API routes
        before(API_PREFIX + "*", (request, response) -> {
            response.type("application/json");
            response.header("Content-Encoding", "gzip");
        });
        before(EDITOR_API_PREFIX + "*", (request, response) -> {
            response.type("application/json");
            response.header("Content-Encoding", "gzip");
        });
        // load index.html
        final String index = resourceToString("/public/index.html")
                .replace("${S3BUCKET}", getConfigPropertyAsText("application.assets_bucket"));
        final String auth0html = resourceToString("/public/auth0-silent-callback.html");

        // auth0 silent callback
        get("/api/auth0-silent-callback", (request, response) -> {
            response.type("text/html");
            return auth0html;
        });

        /////////////////    Final API routes     /////////////////////

        // Return 404 for any API path that is not configured.
        // IMPORTANT: Any API paths must be registered before this halt.
        get("/api/" + "*", (request, response) -> {
            haltWithMessage(request, 404, "No API route configured for this path.");
            return null;
        });

        // return index.html for any sub-directory
        get("/*", (request, response) -> {
            response.type("text/html");
            return index;
        });

        // add logger
        before((request, response) -> {
            logRequest(request, response);
        });

        // add logger
        after((request, response) -> {
            logResponse(request, response);
        });
    }

    /**
     * Convenience function to check existence of a config property (nested fields defined by dot notation
     * "data.use_s3_storage") in either server.yml or env.yml.
     */
    public static boolean hasConfigProperty(String name) {
        // try the server config first, then the main config
        return hasConfigProperty(serverConfig, name) || hasConfigProperty(envConfig, name);
    }

    private static String resourceToString (String resourceName) {
        try (InputStream stream = DataManager.class.getResourceAsStream(resourceName)) {
            return IOUtils.toString(stream);
        } catch (IOException e) {
            e.printStackTrace();
            throw new RuntimeException("Could not find resource.");
        }
    }

    private static boolean hasConfigProperty(JsonNode config, String name) {
        String parts[] = name.split("\\.");
        JsonNode node = config;
        for (int i = 0; i < parts.length; i++) {
            if(node == null) return false;
            node = node.get(parts[i]);
        }
        return node != null;
    }

    /**
     * Convenience function to get a config property (nested fields defined by dot notation "data.use_s3_storage") as
     * JsonNode. Checks server.yml, then env.yml, and finally returns null if property is not found.
     */
    public static JsonNode getConfigProperty(String name) {
        // try the server config first, then the main config
        JsonNode fromServerConfig = getConfigProperty(serverConfig, name);
        if(fromServerConfig != null) return fromServerConfig;

        return getConfigProperty(envConfig, name);
    }

    private static JsonNode getConfigProperty(JsonNode config, String name) {
        String parts[] = name.split("\\.");
        JsonNode node = config;
        for(int i = 0; i < parts.length; i++) {
            if(node == null) {
                LOG.warn("Config property {} not found", name);
                return null;
            }
            node = node.get(parts[i]);
        }
        return node;
    }

    /**
     * Get a config property (nested fields defined by dot notation "data.use_s3_storage") as text.
     */
    public static String getConfigPropertyAsText(String name) {
        JsonNode node = getConfigProperty(name);
        if (node != null) {
            return node.asText();
        } else {
            LOG.warn("Config property {} not found", name);
            return null;
        }
    }
    public static String getExtensionPropertyAsText (String extensionType, String name) {
        return getConfigPropertyAsText(String.join(".", "extensions", extensionType.toLowerCase(), name));
    }

    /**
     * Checks if an application module (e.g., editor, GTFS+) has been enabled. The UI must also have the module
     * enabled in order to use.
     */
    public static boolean isModuleEnabled(String moduleName) {
        return hasConfigProperty("modules." + moduleName) && "true".equals(getConfigPropertyAsText("modules." + moduleName + ".enabled"));
    }

    /**
     * Checks if an extension has been enabled. Extensions primarily define external resources
     * the application can sync with. The UI config must also have the extension enabled in order to use.
     */
    public static boolean isExtensionEnabled(String extensionName) {
        return hasConfigProperty("extensions." + extensionName) && "true".equals(getExtensionPropertyAsText(extensionName, "enabled"));
    }

    /**
     * Check if extension is enabled and, if so, register it.
     */
    private static void registerExternalResources() {

        if (isExtensionEnabled("mtc")) {
            LOG.info("Registering MTC Resource");
            registerExternalResource(new MtcFeedResource());
        }

        if (isExtensionEnabled("transitland")) {
            LOG.info("Registering TransitLand Resource");
            registerExternalResource(new TransitLandFeedResource());
        }

        if (isExtensionEnabled("transitfeeds")) {
            LOG.info("Registering TransitFeeds Resource");
            registerExternalResource(new TransitFeedsFeedResource());
        }
    }

    /**
     * Load config files from either program arguments or (if no args specified) from
     * default configuration file locations. Config fields are retrieved with getConfigProperty.
     */
    private static void loadConfig(String[] args) throws IOException {
        FileInputStream envConfigStream;
        FileInputStream serverConfigStream;

        if (args.length == 0) {
            LOG.warn("Using default env.yml: {}", DEFAULT_ENV);
            LOG.warn("Using default server.yml: {}", DEFAULT_CONFIG);
            envConfigStream = new FileInputStream(new File(DEFAULT_ENV));
            serverConfigStream = new FileInputStream(new File(DEFAULT_CONFIG));
        }
        else {
            LOG.info("Loading env.yml: {}", args[0]);
            LOG.info("Loading server.yml: {}", args[1]);
            envConfigStream = new FileInputStream(new File(args[0]));
            serverConfigStream = new FileInputStream(new File(args[1]));
        }

        envConfig = yamlMapper.readTree(envConfigStream);
        serverConfig = yamlMapper.readTree(serverConfigStream);
    }

    /**
     * Register external feed resource (e.g., transit.land) with feedResources map.
     * This essentially "enables" the syncing and storing feeds from the external resource.
     */
    private static void registerExternalResource(ExternalFeedResource resource) {
        feedResources.put(resource.getResourceType(), resource);
    }
}<|MERGE_RESOLUTION|>--- conflicted
+++ resolved
@@ -165,17 +165,16 @@
         Persistence.initialize();
     }
 
-    /**
-<<<<<<< HEAD
-     * Convenience method to
-     */
+    // intialize bugsnag
     public static Bugsnag getBugsnag() {
         String bugsnagKey = getConfigPropertyAsText("BUGSNAG_KEY");
         if (bugsnagKey != null) {
             return new Bugsnag(bugsnagKey);
         }
         return null;
-=======
+    }
+
+    /*
      * Load some properties files to obtain information about this project.
      * This method reads in two files:
      * - src/main/resources/.properties
@@ -206,7 +205,6 @@
             LOG.warn("could not read git.properties file");
             e.printStackTrace();
         }
->>>>>>> 47c4a03c
     }
 
     /**
