package com.conveyal.gtfs;

import com.conveyal.gtfs.graphql.GTFSGraphQL;
import com.fasterxml.jackson.core.type.TypeReference;
import com.fasterxml.jackson.databind.JsonNode;
import com.fasterxml.jackson.databind.ObjectMapper;
import graphql.ExecutionResult;
import graphql.GraphQLError;
import graphql.introspection.IntrospectionQuery;
import org.slf4j.Logger;
import org.slf4j.LoggerFactory;
import spark.Request;
import spark.Response;

import java.io.IOException;
import java.util.List;
import java.util.Map;

import static spark.Spark.halt;

/**
 * This Spark Controller contains methods to provide HTTP responses to GraphQL queries, including a query for the
 * GraphQL schema.
 */
public class GraphQLController {
    // todo shared objectmapper
    private static final ObjectMapper mapper = new ObjectMapper();

    private static final Logger LOG = LoggerFactory.getLogger(com.conveyal.gtfs.GraphQLController.class);

    /**
     * A Spark Controller that responds to a GraphQL query in HTTP GET query parameters.
     */
    public static Map<String, Object> get (Request request, Response response) {
        JsonNode varsJson = null;
        try {
            varsJson = mapper.readTree(request.queryParams("variables"));
        } catch (IOException e) {
            LOG.warn("Error processing variables", e);
            halt(400, "Malformed JSON");
        }
        String queryJson = request.queryParams("query");
        return doQuery(varsJson, queryJson, response);
    }

    /**
     * A Spark Controller that responds to a GraphQL query in an HTTP POST body.
     */
    public static Map<String, Object> post (Request req, Response response) {
        JsonNode node = null;
        try {
            node = mapper.readTree(req.body());
        } catch (IOException e) {
            LOG.warn("Error processing POST body JSON", e);
            halt(400, "Malformed JSON");
        }
        // FIXME converting String to JSON nodes and back to string, then re-parsing to Map.
        JsonNode vars = node.get("variables");
        String query = node.get("query").asText();
        return doQuery(vars, query, response);
    }


    private static Map<String, Object> doQuery (JsonNode varsJson, String queryJson, Response response) {
        long startTime = System.currentTimeMillis();
        if (varsJson == null && queryJson == null) {
<<<<<<< HEAD
            return GTFSGraphQL.getGraphQl().execute(IntrospectionQuery.INTROSPECTION_QUERY).getData();
        }
        try {
            Map<String, Object> variables = mapper.readValue(varsJson, new TypeReference<Map<String, Object>>(){});
            ExecutionResult result = GTFSGraphQL.getGraphQl().execute(queryJson, null, null, variables);
            List<GraphQLError> errs = result.getErrors();
            if (!errs.isEmpty()) {
                response.status(400);
                response.type("application/json");
                return errs;
            } else {
                long endTime = System.currentTimeMillis();
                LOG.info("Query took {} msec", endTime - startTime);
                return result.getData();
            }
        } catch (IOException e) {
            LOG.warn("Error processing variable JSON", e);
            halt(404, "Malformed JSON");
=======
            return getSchema(null, null);
>>>>>>> 73254689
        }
        Map<String, Object> variables = mapper.convertValue(varsJson, Map.class);
        ExecutionResult result = GTFSGraphQL.getGraphQl().execute(queryJson, null, null, variables);
        long endTime = System.currentTimeMillis();
        LOG.info("Query took {} msec", endTime - startTime);
        return result.toSpecification();
    }


    /**
     * A Spark Controller that returns the GraphQL schema.
     */
    public static Map<String, Object> getSchema (Request req, Response res) {
        return GTFSGraphQL.getGraphQl().execute(IntrospectionQuery.INTROSPECTION_QUERY).toSpecification();
    }


}<|MERGE_RESOLUTION|>--- conflicted
+++ resolved
@@ -64,28 +64,7 @@
     private static Map<String, Object> doQuery (JsonNode varsJson, String queryJson, Response response) {
         long startTime = System.currentTimeMillis();
         if (varsJson == null && queryJson == null) {
-<<<<<<< HEAD
-            return GTFSGraphQL.getGraphQl().execute(IntrospectionQuery.INTROSPECTION_QUERY).getData();
-        }
-        try {
-            Map<String, Object> variables = mapper.readValue(varsJson, new TypeReference<Map<String, Object>>(){});
-            ExecutionResult result = GTFSGraphQL.getGraphQl().execute(queryJson, null, null, variables);
-            List<GraphQLError> errs = result.getErrors();
-            if (!errs.isEmpty()) {
-                response.status(400);
-                response.type("application/json");
-                return errs;
-            } else {
-                long endTime = System.currentTimeMillis();
-                LOG.info("Query took {} msec", endTime - startTime);
-                return result.getData();
-            }
-        } catch (IOException e) {
-            LOG.warn("Error processing variable JSON", e);
-            halt(404, "Malformed JSON");
-=======
             return getSchema(null, null);
->>>>>>> 73254689
         }
         Map<String, Object> variables = mapper.convertValue(varsJson, Map.class);
         ExecutionResult result = GTFSGraphQL.getGraphQl().execute(queryJson, null, null, variables);
